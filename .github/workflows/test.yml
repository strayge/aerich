--- conflicted
+++ resolved
@@ -3,8 +3,6 @@
 jobs:
   testall:
     runs-on: ubuntu-latest
-    env:
-      POETRY_VIRTUALENVS_CREATE: false
     services:
       postgres:
         image: postgres:latest
@@ -18,15 +16,10 @@
       - name: Start MySQL
         run: sudo systemctl start mysql.service
       - uses: actions/checkout@v2
-<<<<<<< HEAD
-      - name: Install poetry
-        run: curl -sSL https://raw.githubusercontent.com/python-poetry/poetry/master/get-poetry.py | python3
-=======
       - uses: actions/setup-python@v2
         with:
           python-version: '3.x'
       - uses: dschep/install-poetry-action@v1.3
->>>>>>> 6c76bfcc
       - name: CI
         env:
           MYSQL_PASS: root
